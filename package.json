{
  "name": "claude-flow",
  "version": "1.0.70",
  "description": "Advanced AI agent orchestration system for Claude Code",
<<<<<<< HEAD
  "type": "module",
  "main": "src/cli/main.ts",
=======
  "main": "cli.js",
>>>>>>> 93fb608e
  "bin": {
    "claude-flow": "./cli.js"
  },
  "scripts": {
<<<<<<< HEAD
    "postinstall": "node scripts/install.js",
    "build": "deno compile --allow-all --no-check --output=bin/claude-flow src/cli/main.ts",
    "build:simple": "deno compile --allow-all --no-check --output=bin/claude-flow-simple src/cli/simple-cli.ts",
    "test": "deno task test"
=======
    "dev": "tsx src/cli/main.ts",
    "build": "npm run build:ts && npm run build:binary",
    "build:ts": "tsc",
    "build:binary": "pkg dist/cli/main.js --targets node18-linux-x64,node18-macos-x64,node18-win-x64 --output bin/claude-flow",
    "build:deno": "PATH=\"/home/codespace/.deno/bin:$PATH\" deno compile --allow-all --no-check --output=bin/claude-flow-deno src/cli/main.ts",
    "build:simple": "npm run build:ts && pkg dist/cli/simple-cli.js --output bin/claude-flow-simple",
    "typecheck": "tsc --noEmit",
    "test": "jest",
    "test:deno": "deno task test",
    "lint": "eslint src --ext .ts,.js",
    "format": "prettier --write src",
    "postinstall": "node scripts/install.js"
>>>>>>> 93fb608e
  },
  "keywords": [
    "claude",
    "ai",
    "agent",
    "orchestration",
    "mcp",
    "workflow",
    "automation"
  ],
  "author": "rUv",
  "license": "MIT",
  "repository": {
    "type": "git",
    "url": "https://github.com/ruvnet/claude-code-flow.git"
  },
  "bugs": {
    "url": "https://github.com/ruvnet/claude-code-flow/issues"
  },
  "homepage": "https://github.com/ruvnet/claude-code-flow#readme",
  "engines": {
    "node": ">=18.0.0"
  },
  "files": [
    "cli.js",
    "bin/",
    "dist/",
    "src/",
    ".claude/",
    "scripts/install.js",
    "scripts/swarm-blessed-ui.js",
    "scripts/swarm-simple.js",
    "scripts/swarm-example.sh",
    "README.md",
    "LICENSE",
    "deno.json",
    "SWARM_TTY_SOLUTION.md",
    "SWARM_VISIBILITY.md"
  ],
  "dependencies": {
    "@types/better-sqlite3": "^7.6.13",
    "better-sqlite3": "^11.10.0",
    "blessed": "^0.1.81",
    "chalk": "^5.3.0",
    "cli-table3": "^0.6.3",
    "commander": "^11.1.0",
    "cors": "^2.8.5",
    "express": "^4.18.2",
    "fs-extra": "^11.2.0",
    "helmet": "^7.1.0",
    "inquirer": "^9.2.12",
    "nanoid": "^5.0.4",
    "node-pty": "^1.0.0",
    "ora": "^7.0.1",
    "ws": "^8.14.2"
  },
  "devDependencies": {
    "@swc/cli": "^0.1.63",
    "@swc/core": "^1.3.101",
    "@types/blessed": "^0.1.25",
    "@types/cors": "^2.8.17",
    "@types/express": "^4.17.21",
    "@types/fs-extra": "^11.0.4",
    "@types/inquirer": "^9.0.7",
    "@types/jest": "^29.5.8",
    "@types/node": "^20.10.5",
    "@types/ws": "^8.5.10",
    "@typescript-eslint/eslint-plugin": "^6.15.0",
    "@typescript-eslint/parser": "^6.15.0",
    "eslint": "^8.56.0",
    "jest": "^29.7.0",
    "pkg": "^5.8.1",
    "prettier": "^3.1.1",
    "ts-jest": "^29.1.1",
    "tsx": "^4.6.2",
    "typescript": "^5.3.3"
  },
  "pkg": {
    "targets": [
      "node18-linux-x64",
      "node18-macos-x64",
      "node18-win-x64"
    ],
    "scripts": "dist/**/*.js",
    "outputPath": "bin",
    "options": [
      "--experimental-specifier-resolution=node"
    ]
  },
  "type": "module"
}<|MERGE_RESOLUTION|>--- conflicted
+++ resolved
@@ -2,27 +2,17 @@
   "name": "claude-flow",
   "version": "1.0.70",
   "description": "Advanced AI agent orchestration system for Claude Code",
-<<<<<<< HEAD
   "type": "module",
-  "main": "src/cli/main.ts",
-=======
   "main": "cli.js",
->>>>>>> 93fb608e
   "bin": {
     "claude-flow": "./cli.js"
   },
   "scripts": {
-<<<<<<< HEAD
-    "postinstall": "node scripts/install.js",
-    "build": "deno compile --allow-all --no-check --output=bin/claude-flow src/cli/main.ts",
-    "build:simple": "deno compile --allow-all --no-check --output=bin/claude-flow-simple src/cli/simple-cli.ts",
-    "test": "deno task test"
-=======
     "dev": "tsx src/cli/main.ts",
     "build": "npm run build:ts && npm run build:binary",
     "build:ts": "tsc",
     "build:binary": "pkg dist/cli/main.js --targets node18-linux-x64,node18-macos-x64,node18-win-x64 --output bin/claude-flow",
-    "build:deno": "PATH=\"/home/codespace/.deno/bin:$PATH\" deno compile --allow-all --no-check --output=bin/claude-flow-deno src/cli/main.ts",
+    "build:deno": "deno compile --allow-all --no-check --output=bin/claude-flow-deno src/cli/main.ts",
     "build:simple": "npm run build:ts && pkg dist/cli/simple-cli.js --output bin/claude-flow-simple",
     "typecheck": "tsc --noEmit",
     "test": "jest",
@@ -30,7 +20,6 @@
     "lint": "eslint src --ext .ts,.js",
     "format": "prettier --write src",
     "postinstall": "node scripts/install.js"
->>>>>>> 93fb608e
   },
   "keywords": [
     "claude",
@@ -119,6 +108,5 @@
     "options": [
       "--experimental-specifier-resolution=node"
     ]
-  },
-  "type": "module"
+  }
 }